# Copyright (c) 2015-2019 The Switch Authors. All rights reserved.
# Modifications copyright (c) 2022 The MATCH Authors. All rights reserved.
# Licensed under the Apache License, Version 2.0, which is in the LICENSE file.
"""
This file should only include the version. Do not import any packages or
modules here because this file needs to be executed before MATCH is
installed and executed in environments that don't have any dependencies
installed.

NOTE: MATCH was originally forked from Switch version 2.0.5
"""
<<<<<<< HEAD
__version__ = "0.22.5"
=======
__version__ = "0.23.0"
>>>>>>> ca7c6d19
<|MERGE_RESOLUTION|>--- conflicted
+++ resolved
@@ -9,8 +9,4 @@
 
 NOTE: MATCH was originally forked from Switch version 2.0.5
 """
-<<<<<<< HEAD
-__version__ = "0.22.5"
-=======
-__version__ = "0.23.0"
->>>>>>> ca7c6d19
+__version__ = "0.24.0"