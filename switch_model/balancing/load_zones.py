--- conflicted
+++ resolved
@@ -75,18 +75,6 @@
     mod.zone_demand_mw = Param(
         mod.ZONE_TIMEPOINTS,
         within=NonNegativeReals)
-<<<<<<< HEAD
-=======
-    """
-    mod.zone_ccs_distance_km = Param(
-        mod.LOAD_ZONES,
-        within=NonNegativeReals,
-        default=0.0)
-    mod.zone_dbid = Param(
-        mod.LOAD_ZONES,
-        default=lambda m, z: z)
-    """
->>>>>>> 168ccd96
     mod.min_data_check('LOAD_ZONES', 'zone_demand_mw')
     try:
         mod.Distributed_Power_Withdrawals.append('zone_demand_mw')
